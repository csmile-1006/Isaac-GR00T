# SPDX-FileCopyrightText: Copyright (c) 2025 NVIDIA CORPORATION & AFFILIATES. All rights reserved.
# SPDX-License-Identifier: Apache-2.0
#
# Licensed under the Apache License, Version 2.0 (the "License");
# you may not use this file except in compliance with the License.
# You may obtain a copy of the License at
#
# http://www.apache.org/licenses/LICENSE-2.0
#
# Unless required by applicable law or agreed to in writing, software
# distributed under the License is distributed on an "AS IS" BASIS,
# WITHOUT WARRANTIES OR CONDITIONS OF ANY KIND, either express or implied.
# See the License for the specific language governing permissions and
# limitations under the License.

"""
This script is a replication of the notebook `getting_started/load_dataset.ipynb`
"""

import json
import pathlib
import time
from dataclasses import dataclass, field
from pprint import pprint
from typing import List, Literal

import matplotlib.pyplot as plt
import numpy as np
import tyro

from gr00t.data.dataset import (
    LE_ROBOT_MODALITY_FILENAME,
    LeRobotMixtureDataset,
    LeRobotSingleDataset,
    ModalityConfig,
)
from gr00t.data.embodiment_tags import EMBODIMENT_TAG_MAPPING, EmbodimentTag
from gr00t.utils.misc import any_describe


def print_yellow(text: str) -> None:
    """Print text in yellow color"""
    print(f"\033[93m{text}\033[0m")


@dataclass
class ArgsConfig:
    """Configuration for loading the dataset."""

    dataset_path: List[str] = field(default_factory=lambda: ["demo_data/robot_sim.PickNPlace"])
    """Path to the dataset."""

    embodiment_tag: Literal[tuple(EMBODIMENT_TAG_MAPPING.keys())] = "gr1"
    """Embodiment tag to use."""

    video_backend: Literal["decord", "torchvision_av"] = "decord"
    """Backend to use for video loading, use torchvision_av for av encoded videos."""

    plot_state_action: bool = False
    """Whether to plot the state and action space."""

    steps: int = 200
    """Number of steps to plot."""


#####################################################################################


def get_modality_keys(dataset_path: pathlib.Path) -> dict[str, list[str]]:
    """
    Get the modality keys from the dataset path.
    Returns a dictionary with modality types as keys and their corresponding modality keys as values,
    maintaining the order: video, state, action, annotation
    """
    modality_path = dataset_path / LE_ROBOT_MODALITY_FILENAME
    with open(modality_path, "r") as f:
        modality_meta = json.load(f)

    # Initialize dictionary with ordered keys
    modality_dict = {}
    for key in modality_meta.keys():
        modality_dict[key] = []
        for modality in modality_meta[key]:
            modality_dict[key].append(f"{key}.{modality}")
    return modality_dict


def plot_state_action_space(
    state_dict: dict[str, np.ndarray],
    action_dict: dict[str, np.ndarray],
    shared_keys: list[str] = ["left_arm", "right_arm", "left_hand", "right_hand"],
):
    """
    Plot the state and action space side by side.

    state_dict: dict[str, np.ndarray] with key: [Time, Dimension]
    action_dict: dict[str, np.ndarray] with key: [Time, Dimension]
    shared_keys: list[str] of keys to plot (without the "state." or "action." prefix)
    """
    # Create a figure with one subplot per shared key
    fig = plt.figure(figsize=(16, 4 * len(shared_keys)))

    # Create GridSpec to organize the layout
    gs = fig.add_gridspec(len(shared_keys), 1)

    # Color palette for different dimensions
    colors = plt.cm.tab10.colors

    for i, key in enumerate(shared_keys):
        state_key = f"state.{key}"
        action_key = f"action.{key}"

        # Skip if either key is not in the dictionaries
        if state_key not in state_dict or action_key not in action_dict:
            print(
                f"Warning: Skipping {key} as it's not found in both state and action dictionaries"
            )
            continue

        # Get the data
        state_data = state_dict[state_key]
        action_data = action_dict[action_key]

        print(f"{state_key}.shape: {state_data.shape}")
        print(f"{action_key}.shape: {action_data.shape}")

        # Create subplot
        ax = fig.add_subplot(gs[i, 0])

        # Plot each dimension with a different color
        # Determine the minimum number of dimensions to plot
        min_dims = min(state_data.shape[1], action_data.shape[1])

        for dim in range(min_dims):
            # Create time arrays for both state and action
            state_time = np.arange(len(state_data))
            action_time = np.arange(len(action_data))

            # State with dashed line
            ax.plot(
                state_time,
                state_data[:, dim],
                "--",
                color=colors[dim % len(colors)],
                linewidth=1.5,
                label=f"state dim {dim}",
            )

            # Action with solid line (same color as corresponding state dimension)
            ax.plot(
                action_time,
                action_data[:, dim],
                "-",
                color=colors[dim % len(colors)],
                linewidth=2,
                label=f"action dim {dim}",
            )

        ax.set_title(f"{key}")
        ax.set_xlabel("Time")
        ax.set_ylabel("Value")
        ax.grid(True, linestyle=":", alpha=0.7)

        # Create a more organized legend
        handles, labels = ax.get_legend_handles_labels()
        # Sort the legend so state and action for each dimension are grouped
        by_label = dict(zip(labels, handles))
        ax.legend(by_label.values(), by_label.keys(), loc="upper right")

    plt.tight_layout()


def plot_image(image: np.ndarray):
    """
    Plot the image.
    """
    # matplotlib show the image
    plt.imshow(image)
    plt.axis("off")
    plt.pause(0.05)  # Non-blocking show
    plt.clf()  # Clear the figure for the next frame


def load_dataset(
    dataset_path: List[str],
    embodiment_tag: str,
    video_backend: str = "decord",
    steps: int = 200,
    plot_state_action: bool = False,
):
    assert len(dataset_path) > 0, "dataset_path must be a list of at least one path"

    # 1. get modality keys
    single_dataset_path = pathlib.Path(
        dataset_path[0]
    )  # take first one, assume all have same modality keys
    modality_keys_dict = get_modality_keys(single_dataset_path)
    video_modality_keys = modality_keys_dict["video"]
    language_modality_keys = modality_keys_dict["annotation"]
    state_modality_keys = modality_keys_dict["state"]
    action_modality_keys = modality_keys_dict["action"]

    pprint(f"Valid modality_keys for debugging:: {modality_keys_dict} \n")

    print(f"state_modality_keys: {state_modality_keys}")
    print(f"action_modality_keys: {action_modality_keys}")

    # remove dummy_tensor from state_modality_keys
    state_modality_keys = [key for key in state_modality_keys if key != "state.dummy_tensor"]

    # 2. construct modality configs from dataset
    modality_configs = {
        "video": ModalityConfig(
            delta_indices=[0],
            modality_keys=video_modality_keys,  # we will include all video modalities
        ),
        "state": ModalityConfig(
            delta_indices=[0],
            modality_keys=state_modality_keys,
        ),
        "action": ModalityConfig(
            delta_indices=[0],
            modality_keys=action_modality_keys,
        ),
    }

    # 3. language modality config (if exists)
    if language_modality_keys:
        modality_configs["language"] = ModalityConfig(
            delta_indices=[0],
            modality_keys=language_modality_keys,
        )

    # 4. gr00t embodiment tag
    embodiment_tag: EmbodimentTag = EmbodimentTag(embodiment_tag)

    # 5. load dataset
    print(f"Loading dataset from {dataset_path}")
    if len(dataset_path) == 1:
        dataset = LeRobotSingleDataset(
            dataset_path=dataset_path[0],
            modality_configs=modality_configs,
            embodiment_tag=embodiment_tag,
            video_backend=video_backend,
        )
    else:
        print(f"Loading {len(dataset_path)} datasets")
        lerobot_single_datasets = []
        for data_path in dataset_path:
            dataset = LeRobotSingleDataset(
                dataset_path=data_path,
                modality_configs=modality_configs,
                embodiment_tag=embodiment_tag,
                video_backend=video_backend,
            )
            lerobot_single_datasets.append(dataset)

        # we will do a simple 1.0 sampling weight mix of the datasets
        dataset = LeRobotMixtureDataset(
            data_mixture=[(dataset, 1.0) for dataset in lerobot_single_datasets],
            mode="train",
            balance_dataset_weights=True,  # balance based on number of trajectories
            balance_trajectory_weights=True,  # balance based on trajectory length
            seed=42,
            metadata_config={
                "percentile_mixing_method": "weighted_average",
            },
        )
        print_yellow(
            "NOTE: when using mixture dataset, we will randomly sample from all the datasets"
            "thus the state action ploting will not make sense, this is helpful to visualize the images"
            "to quickly sanity check the dataset used."
        )

    print("\n" * 2)
    print("=" * 100)
    print(f"{' Humanoid Dataset ':=^100}")
    print("=" * 100)

    # print the 7th data point
    # resp = dataset[7]
    resp = dataset[0]
    any_describe(resp)
    print(resp.keys())

    print("=" * 50)
    for key, value in resp.items():
        if isinstance(value, np.ndarray):
            print(f"{key}: {value.shape}")
        else:
            print(f"{key}: {value}")

    # 6. plot the first 100 images
    images_list = []
    video_key = video_modality_keys[0]  # we will use the first video modality

<<<<<<< HEAD
    for i in range(500, 600):
        if i % 10 == 0:
            resp = dataset[i]
=======
    state_dict = {key: [] for key in state_modality_keys}
    action_dict = {key: [] for key in action_modality_keys}

    total_images = 20  # show 20 images
    skip_frames = steps // total_images

    for i in range(steps):
        resp = dataset[i]
        if i % skip_frames == 0:
>>>>>>> 17a77ebf
            img = resp[video_key][0]
            # cv2 show the image
            # plot_image(img)
            if language_modality_keys:
                lang_key = language_modality_keys[0]
                print(f"Image {i}, prompt: {resp[lang_key]}")
            else:
                print(f"Image {i}")
            images_list.append(img.copy())

        for state_key in state_modality_keys:
            state_dict[state_key].append(resp[state_key][0])
        for action_key in action_modality_keys:
            action_dict[action_key].append(resp[action_key][0])
        time.sleep(0.05)

    # convert lists of [np[D]] T size to np(T, D)
    for state_key in state_modality_keys:
        state_dict[state_key] = np.array(state_dict[state_key])
    for action_key in action_modality_keys:
        action_dict[action_key] = np.array(action_dict[action_key])

    if plot_state_action:
        plot_state_action_space(state_dict, action_dict)
        print("Plotted state and action space")

<<<<<<< HEAD
            for action_key in action_modality_keys:
                action = resp[action_key]
                print(f"action[{action_key}]: {action}")
            print("-" * 100)

    fig, axs = plt.subplots(2, 5, figsize=(20, 10))
=======
    fig, axs = plt.subplots(4, total_images // 4, figsize=(20, 10))
>>>>>>> 17a77ebf
    for i, ax in enumerate(axs.flat):
        ax.imshow(images_list[i])
        ax.axis("off")
        ax.set_title(f"Image {i*skip_frames}")
    plt.tight_layout()  # adjust the subplots to fit into the figure area.
    plt.savefig("images.png")
    plt.show()


if __name__ == "__main__":
    config = tyro.cli(ArgsConfig)
    load_dataset(
        config.dataset_path,
        config.embodiment_tag,
        config.video_backend,
        config.steps,
        config.plot_state_action,
    )<|MERGE_RESOLUTION|>--- conflicted
+++ resolved
@@ -294,11 +294,6 @@
     images_list = []
     video_key = video_modality_keys[0]  # we will use the first video modality
 
-<<<<<<< HEAD
-    for i in range(500, 600):
-        if i % 10 == 0:
-            resp = dataset[i]
-=======
     state_dict = {key: [] for key in state_modality_keys}
     action_dict = {key: [] for key in action_modality_keys}
 
@@ -308,7 +303,6 @@
     for i in range(steps):
         resp = dataset[i]
         if i % skip_frames == 0:
->>>>>>> 17a77ebf
             img = resp[video_key][0]
             # cv2 show the image
             # plot_image(img)
@@ -335,16 +329,7 @@
         plot_state_action_space(state_dict, action_dict)
         print("Plotted state and action space")
 
-<<<<<<< HEAD
-            for action_key in action_modality_keys:
-                action = resp[action_key]
-                print(f"action[{action_key}]: {action}")
-            print("-" * 100)
-
-    fig, axs = plt.subplots(2, 5, figsize=(20, 10))
-=======
     fig, axs = plt.subplots(4, total_images // 4, figsize=(20, 10))
->>>>>>> 17a77ebf
     for i, ax in enumerate(axs.flat):
         ax.imshow(images_list[i])
         ax.axis("off")
