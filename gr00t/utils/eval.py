# SPDX-FileCopyrightText: Copyright (c) 2025 NVIDIA CORPORATION & AFFILIATES. All rights reserved.
# SPDX-License-Identifier: Apache-2.0
#
# Licensed under the Apache License, Version 2.0 (the "License");
# you may not use this file except in compliance with the License.
# You may obtain a copy of the License at
#
# http://www.apache.org/licenses/LICENSE-2.0
#
# Unless required by applicable law or agreed to in writing, software
# distributed under the License is distributed on an "AS IS" BASIS,
# WITHOUT WARRANTIES OR CONDITIONS OF ANY KIND, either express or implied.
# See the License for the specific language governing permissions and
# limitations under the License.

import matplotlib.pyplot as plt
import numpy as np

from gr00t.data.dataset import LeRobotSingleDataset
from gr00t.model.policy import BasePolicy

# numpy print precision settings 3, dont use exponential notation
np.set_printoptions(precision=3, suppress=True)


def download_from_hg(repo_id: str, repo_type: str) -> str:
    """
    Download the model/dataset from the hugging face hub.
    return the path to the downloaded
    """
    from huggingface_hub import snapshot_download

    repo_path = snapshot_download(repo_id, repo_type=repo_type)
    return repo_path


def calc_mse_for_single_trajectory(
    policy: BasePolicy,
    dataset: LeRobotSingleDataset,
    traj_id: int,
    modality_keys: list,
    steps=300,
    action_horizon=16,
    plot=False,
):
<<<<<<< HEAD
    # state_joints_across_time = []
    gt_action_joints_across_time = []
    pred_action_joints_across_time = []
=======
    state_joints_across_time = []
    gt_action_across_time = []
    pred_action_across_time = []
>>>>>>> 17a77ebf

    for step_count in range(steps):
        data_point = dataset.get_step_data(traj_id, step_count)

        # NOTE this is to get all modality keys concatenated
        # concat_state = data_point[f"state.{modality_keys[0]}"][0]
<<<<<<< HEAD
        # concat_gt_action = data_point[f"action.{modality_keys[0]}"][0]
        # concat_state = np.concatenate(
        #     [data_point[f"state.{key}"][0] for key in modality_keys], axis=0
        # )
=======
        # # concat_gt_action = data_point[f"action.{modality_keys[0]}"][0]
        # concat_state = np.concatenate(
        #     [data_point[f"state.{key}"][0] for key in modality_keys], axis=0
        # )
        concat_state = np.concatenate(
            [data_point[f"state.{key}"][0] for key in modality_keys], axis=0
        )
>>>>>>> 17a77ebf
        concat_gt_action = np.concatenate(
            [data_point[f"action.{key}"][0] for key in modality_keys], axis=0
        )

<<<<<<< HEAD
        # state_joints_across_time.append(concat_state)
        gt_action_joints_across_time.append(concat_gt_action)
=======
        state_joints_across_time.append(concat_state)
        gt_action_across_time.append(concat_gt_action)
>>>>>>> 17a77ebf

        if step_count % action_horizon == 0:
            print("inferencing at step: ", step_count)
            action_chunk = policy.get_action(data_point)
            for j in range(action_horizon):
                # NOTE: concat_pred_action = action[f"action.{modality_keys[0]}"][j]
                # the np.atleast_1d is to ensure the action is a 1D array, handle where single value is returned
                concat_pred_action = np.concatenate(
                    [np.atleast_1d(action_chunk[f"action.{key}"][j]) for key in modality_keys],
                    axis=0,
                )
                pred_action_across_time.append(concat_pred_action)

    # plot the joints
<<<<<<< HEAD
    # state_joints_across_time = np.array(state_joints_across_time)
    gt_action_joints_across_time = np.array(gt_action_joints_across_time)
    pred_action_joints_across_time = np.array(pred_action_joints_across_time)[:steps]

    for i in range(10):
        print(f"gt_action_joints_across_time[{i}]: {gt_action_joints_across_time[i]}")
        print(f"pred_action_joints_across_time[{i}]: {pred_action_joints_across_time[i]}")
        print("-" * 100)

    # assert (
    #     state_joints_across_time.shape
    #     == gt_action_joints_across_time.shape
    #     == pred_action_joints_across_time.shape
    # )
=======
    state_joints_across_time = np.array(state_joints_across_time)
    gt_action_across_time = np.array(gt_action_across_time)
    pred_action_across_time = np.array(pred_action_across_time)[:steps]
    assert gt_action_across_time.shape == pred_action_across_time.shape
>>>>>>> 17a77ebf

    # calc MSE across time
    mse = np.mean((gt_action_across_time - pred_action_across_time) ** 2)
    print("Unnormalized Action MSE across single traj:", mse)

<<<<<<< HEAD
    # num_of_joints = state_joints_across_time.shape[1]

    # if plot:
    #     fig, axes = plt.subplots(nrows=num_of_joints, ncols=1, figsize=(8, 4 * num_of_joints))
=======
    print("state_joints vs time", state_joints_across_time.shape)
    print("gt_action_joints vs time", gt_action_across_time.shape)
    print("pred_action_joints vs time", pred_action_across_time.shape)

    # num_of_joints = state_joints_across_time.shape[1]
    action_dim = gt_action_across_time.shape[1]

    if plot:
        fig, axes = plt.subplots(nrows=action_dim, ncols=1, figsize=(8, 4 * action_dim))
>>>>>>> 17a77ebf

    #     # Add a global title showing the modality keys
    #     fig.suptitle(
    #         f"Trajectory {traj_id} - Modalities: {', '.join(modality_keys)}",
    #         fontsize=16,
    #         color="blue",
    #     )

<<<<<<< HEAD
    #     for i, ax in enumerate(axes):
    #         ax.plot(state_joints_across_time[:, i], label="state joints")
    #         ax.plot(gt_action_joints_across_time[:, i], label="gt action joints")
    #         ax.plot(pred_action_joints_across_time[:, i], label="pred action joints")

    #         # put a dot every ACTION_HORIZON
    #         for j in range(0, steps, action_horizon):
    #             if j == 0:
    #                 ax.plot(j, gt_action_joints_across_time[j, i], "ro", label="inference point")
    #             else:
    #                 ax.plot(j, gt_action_joints_across_time[j, i], "ro")

    #         ax.set_title(f"Joint {i}")
    #         ax.legend()
=======
        for i, ax in enumerate(axes):
            # The dimensions of state_joints and action are the same only when the robot uses actions directly as joint commands.
            # Therefore, do not plot them if this is not the case.
            if state_joints_across_time.shape == gt_action_across_time.shape:
                ax.plot(state_joints_across_time[:, i], label="state joints")
            ax.plot(gt_action_across_time[:, i], label="gt action")
            ax.plot(pred_action_across_time[:, i], label="pred action")

            # put a dot every ACTION_HORIZON
            for j in range(0, steps, action_horizon):
                if j == 0:
                    ax.plot(j, gt_action_across_time[j, i], "ro", label="inference point")
                else:
                    ax.plot(j, gt_action_across_time[j, i], "ro")

            ax.set_title(f"Action {i}")
            ax.legend()
>>>>>>> 17a77ebf

    #     plt.tight_layout()
    #     plt.show()

    return mse<|MERGE_RESOLUTION|>--- conflicted
+++ resolved
@@ -43,27 +43,15 @@
     action_horizon=16,
     plot=False,
 ):
-<<<<<<< HEAD
-    # state_joints_across_time = []
-    gt_action_joints_across_time = []
-    pred_action_joints_across_time = []
-=======
     state_joints_across_time = []
     gt_action_across_time = []
     pred_action_across_time = []
->>>>>>> 17a77ebf
 
     for step_count in range(steps):
         data_point = dataset.get_step_data(traj_id, step_count)
 
         # NOTE this is to get all modality keys concatenated
         # concat_state = data_point[f"state.{modality_keys[0]}"][0]
-<<<<<<< HEAD
-        # concat_gt_action = data_point[f"action.{modality_keys[0]}"][0]
-        # concat_state = np.concatenate(
-        #     [data_point[f"state.{key}"][0] for key in modality_keys], axis=0
-        # )
-=======
         # # concat_gt_action = data_point[f"action.{modality_keys[0]}"][0]
         # concat_state = np.concatenate(
         #     [data_point[f"state.{key}"][0] for key in modality_keys], axis=0
@@ -71,18 +59,12 @@
         concat_state = np.concatenate(
             [data_point[f"state.{key}"][0] for key in modality_keys], axis=0
         )
->>>>>>> 17a77ebf
         concat_gt_action = np.concatenate(
             [data_point[f"action.{key}"][0] for key in modality_keys], axis=0
         )
 
-<<<<<<< HEAD
-        # state_joints_across_time.append(concat_state)
-        gt_action_joints_across_time.append(concat_gt_action)
-=======
         state_joints_across_time.append(concat_state)
         gt_action_across_time.append(concat_gt_action)
->>>>>>> 17a77ebf
 
         if step_count % action_horizon == 0:
             print("inferencing at step: ", step_count)
@@ -97,38 +79,15 @@
                 pred_action_across_time.append(concat_pred_action)
 
     # plot the joints
-<<<<<<< HEAD
-    # state_joints_across_time = np.array(state_joints_across_time)
-    gt_action_joints_across_time = np.array(gt_action_joints_across_time)
-    pred_action_joints_across_time = np.array(pred_action_joints_across_time)[:steps]
-
-    for i in range(10):
-        print(f"gt_action_joints_across_time[{i}]: {gt_action_joints_across_time[i]}")
-        print(f"pred_action_joints_across_time[{i}]: {pred_action_joints_across_time[i]}")
-        print("-" * 100)
-
-    # assert (
-    #     state_joints_across_time.shape
-    #     == gt_action_joints_across_time.shape
-    #     == pred_action_joints_across_time.shape
-    # )
-=======
     state_joints_across_time = np.array(state_joints_across_time)
     gt_action_across_time = np.array(gt_action_across_time)
     pred_action_across_time = np.array(pred_action_across_time)[:steps]
     assert gt_action_across_time.shape == pred_action_across_time.shape
->>>>>>> 17a77ebf
 
     # calc MSE across time
     mse = np.mean((gt_action_across_time - pred_action_across_time) ** 2)
     print("Unnormalized Action MSE across single traj:", mse)
 
-<<<<<<< HEAD
-    # num_of_joints = state_joints_across_time.shape[1]
-
-    # if plot:
-    #     fig, axes = plt.subplots(nrows=num_of_joints, ncols=1, figsize=(8, 4 * num_of_joints))
-=======
     print("state_joints vs time", state_joints_across_time.shape)
     print("gt_action_joints vs time", gt_action_across_time.shape)
     print("pred_action_joints vs time", pred_action_across_time.shape)
@@ -138,7 +97,6 @@
 
     if plot:
         fig, axes = plt.subplots(nrows=action_dim, ncols=1, figsize=(8, 4 * action_dim))
->>>>>>> 17a77ebf
 
     #     # Add a global title showing the modality keys
     #     fig.suptitle(
@@ -147,22 +105,6 @@
     #         color="blue",
     #     )
 
-<<<<<<< HEAD
-    #     for i, ax in enumerate(axes):
-    #         ax.plot(state_joints_across_time[:, i], label="state joints")
-    #         ax.plot(gt_action_joints_across_time[:, i], label="gt action joints")
-    #         ax.plot(pred_action_joints_across_time[:, i], label="pred action joints")
-
-    #         # put a dot every ACTION_HORIZON
-    #         for j in range(0, steps, action_horizon):
-    #             if j == 0:
-    #                 ax.plot(j, gt_action_joints_across_time[j, i], "ro", label="inference point")
-    #             else:
-    #                 ax.plot(j, gt_action_joints_across_time[j, i], "ro")
-
-    #         ax.set_title(f"Joint {i}")
-    #         ax.legend()
-=======
         for i, ax in enumerate(axes):
             # The dimensions of state_joints and action are the same only when the robot uses actions directly as joint commands.
             # Therefore, do not plot them if this is not the case.
@@ -180,7 +122,6 @@
 
             ax.set_title(f"Action {i}")
             ax.legend()
->>>>>>> 17a77ebf
 
     #     plt.tight_layout()
     #     plt.show()
